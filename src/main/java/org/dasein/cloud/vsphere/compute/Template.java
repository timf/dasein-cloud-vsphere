--- conflicted
+++ resolved
@@ -1,9 +1,5 @@
 /**
-<<<<<<< HEAD
- * Copyright (C) 2010-2014 Dell, Inc.
-=======
  * Copyright (C) 2010-2014 Dell, Inc
->>>>>>> 6a1aed86
  *
  * ====================================================================
  * Licensed under the Apache License, Version 2.0 (the "License");
@@ -190,24 +186,6 @@
                 arch = (vminfo.getGuestId().contains("64") ? Architecture.I32 : Architecture.I64);
             }
             else {
-<<<<<<< HEAD
-                arch = (provider.getComputeServices().getVirtualMachineSupport().getArchitecture(os));
-            }
-            description = (template.getName());
-            name = (template.getName());
-            ownerId = (getContext().getAccountNumber());
-            imageId = (vminfo.getUuid());
-            ManagedEntity parent = template.getParent();
-            while (parent != null) {
-                if (parent instanceof Datacenter) {
-                    Region r = provider.getDataCenterServices().getRegion(parent.getName());
-                    regionId = r.getProviderRegionId();
-                    break;
-                }
-                parent = parent.getParent();
-            }
-            
-=======
                 arch = (getProvider().getComputeServices().getVirtualMachineSupport().getArchitecture(os));
             }
             description = (template.getName());
@@ -224,7 +202,6 @@
                 parent = parent.getParent();
             }
 
->>>>>>> 6a1aed86
             VirtualMachineRuntimeInfo runtime = template.getRuntime();
             VirtualMachinePowerState state = VirtualMachinePowerState.poweredOff;
 
@@ -279,19 +256,11 @@
 
     @Override
     public boolean isImageSharedWithPublic(@Nonnull String machineImageId) throws CloudException, InternalException {
-<<<<<<< HEAD
-       /* try {
-            VirtualMachineGuestOsIdentifier os = VirtualMachineGuestOsIdentifier.valueOf(machineImageId);
-            return true;
-        }
-        catch( IllegalArgumentException ignore ) {}  */
-=======
         /*try {
             VirtualMachineGuestOsIdentifier os = VirtualMachineGuestOsIdentifier.valueOf(machineImageId);
             return true;
         }
         catch( IllegalArgumentException ignore ) {}   */
->>>>>>> 6a1aed86
         return false;
     }
 
@@ -401,11 +370,7 @@
                 }
             }
         }
-<<<<<<< HEAD
-        return list; */
-=======
         return list;*/
->>>>>>> 6a1aed86
         return Collections.emptyList();
     }
 
@@ -416,12 +381,7 @@
         MachineImageState state = MachineImageState.ACTIVE;
         Platform platform;
 
-<<<<<<< HEAD
-
-        arch = provider.getComputeServices().getVirtualMachineSupport().getArchitecture(osIdentifier);
-=======
         arch = getProvider().getComputeServices().getVirtualMachineSupport().getArchitecture(osIdentifier);
->>>>>>> 6a1aed86
         description = osIdentifier.name();
         name = getGuestOSNameMap().get(osIdentifier.name());
         if (name == null || name.equals("")) {
@@ -441,16 +401,10 @@
         return null;
     }
 
-<<<<<<< HEAD
-    private @Nonnull Map<String, String> getGuestOSNameMap() {
-        Cache<Map> cache = Cache.getInstance(provider, "guestOS", Map.class, CacheLevel.CLOUD, new TimePeriod<Day>(1, TimePeriod.DAY));
-        Collection<Map> list = (ArrayList<Map>)cache.get(provider.getContext());
-=======
     private @Nonnull
     Map<String, String> getGuestOSNameMap() {
         Cache<Map> cache = Cache.getInstance(getProvider(), "guestOS", Map.class, CacheLevel.CLOUD, new TimePeriod<Day>(1, TimePeriod.DAY));
         Collection<Map> list = (ArrayList<Map>)cache.get(getProvider().getContext());
->>>>>>> 6a1aed86
 
         if( list == null ) {
             list = new ArrayList();
@@ -569,11 +523,7 @@
             osMap.put("winXPProGuest", "Windows XP Professional");
 
             list.add(osMap);
-<<<<<<< HEAD
-            cache.put(provider.getContext(), list);
-=======
             cache.put(getProvider().getContext(), list);
->>>>>>> 6a1aed86
         }
         return list.iterator().next();
     }
