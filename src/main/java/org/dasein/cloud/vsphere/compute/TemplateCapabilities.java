--- conflicted
+++ resolved
@@ -67,11 +67,7 @@
     @Nullable
     @Override
     public VisibleScope getImageVisibleScope() {
-<<<<<<< HEAD
-        return null;  //To change body of implemented methods use File | Settings | File Templates.
-=======
         return null;
->>>>>>> 5ce8b30c
     }
 
     @Nonnull
